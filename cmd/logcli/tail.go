--- conflicted
+++ resolved
@@ -1,16 +1,12 @@
 package main
 
 import (
-	"fmt"
 	"log"
 	"strings"
 
 	"github.com/grafana/loki/pkg/querier"
-<<<<<<< HEAD
-=======
 
 	"github.com/fatih/color"
->>>>>>> ec7d453f
 )
 
 func tailQuery() {
@@ -20,8 +16,6 @@
 	}
 
 	tailReponse := new(querier.TailResponse)
-<<<<<<< HEAD
-=======
 
 	if len(*ignoreLabelsKey) > 0 {
 		log.Println("Ingoring labels key:", color.RedString(strings.Join(*ignoreLabelsKey, ",")))
@@ -30,7 +24,6 @@
 	if len(*showLabelsKey) > 0 {
 		log.Println("Print only labels key:", color.RedString(strings.Join(*showLabelsKey, ",")))
 	}
->>>>>>> ec7d453f
 
 	for {
 		err := conn.ReadJSON(tailReponse)
@@ -38,13 +31,7 @@
 			log.Println("Error reading stream:", err)
 			return
 		}
-		for _, stream := range tailReponse.Streams {
 
-<<<<<<< HEAD
-			labels := ""
-			if !*noLabels {
-				labels = stream.Labels
-=======
 		labels := ""
 		for _, stream := range tailReponse.Streams {
 			if !*noLabels {
@@ -67,19 +54,15 @@
 
 					labels = stream.Labels
 				}
->>>>>>> ec7d453f
 			}
 			for _, entry := range stream.Entries {
 				printLogEntry(entry.Timestamp, labels, entry.Line)
 			}
-<<<<<<< HEAD
 		}
 		if len(tailReponse.DroppedEntries) != 0 {
 			for _, d := range tailReponse.DroppedEntries {
 				fmt.Println(d.Timestamp, d.Labels)
 			}
-=======
->>>>>>> ec7d453f
 		}
 	}
 }