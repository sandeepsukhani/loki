--- conflicted
+++ resolved
@@ -211,39 +211,13 @@
 
 // MaxStreamsMatchersPerQuery returns the limit to number of streams matchers per query.
 func (o *Overrides) MaxStreamsMatchersPerQuery(userID string) int {
-<<<<<<< HEAD
-	return o.overridesManager.GetLimits(userID).(*Limits).MaxStreamsMatchersPerQuery
+	return o.getOverridesForUser(userID).MaxStreamsMatchersPerQuery
 }
 
 // MaxConcurrentTailRequests returns the limit to number of concurrent tail requests.
 func (o *Overrides) MaxConcurrentTailRequests(userID string) int {
-	return o.overridesManager.GetLimits(userID).(*Limits).MaxConcurrentTailRequests
-}
-
-// Loads overrides and returns the limits as an interface to store them in OverridesManager.
-// We need to implement it here since OverridesManager must store type Limits in an interface but
-// it doesn't know its definition to initialize it.
-// We could have used yamlv3.Node for this but there is no way to enforce strict decoding due to a bug in it
-// TODO: Use yamlv3.Node to move this to OverridesManager after https://github.com/go-yaml/yaml/issues/460 is fixed
-func loadOverrides(filename string) (map[string]interface{}, error) {
-	f, err := os.Open(filename)
-	if err != nil {
-		return nil, err
-	}
-
-	var overrides struct {
-		Overrides map[string]*Limits `yaml:"overrides"`
-	}
-
-	decoder := yaml.NewDecoder(f)
-	decoder.SetStrict(true)
-	if err := decoder.Decode(&overrides); err != nil {
-		return nil, err
-	}
-=======
-	return o.getOverridesForUser(userID).MaxStreamsMatchersPerQuery
-}
->>>>>>> d4cae667
+	return o.getOverridesForUser(userID).MaxConcurrentTailRequests
+}
 
 func (o *Overrides) getOverridesForUser(userID string) *Limits {
 	if o.tenantLimits != nil {
